0.2 (unreleased)
----------------

<<<<<<< HEAD
New Features
^^^^^^^^^^^^
=======
- New `astropy.units` sub-package.  This has the following effects on
  other subpackages:

  - In `astropy.wcs`, the `wcs.cunit` list now takes and returns
    `astropy.units.Unit` objects.
>>>>>>> 88b1299b

This is a brief overview of the new features included in Astropy 0.2--please
see the "What's New" section of the documentation for more details.

- ``astropy.cosmology``

  - Update to include cosmologies with variable dark energy equations of state.
    (This introduces some API incompatibilities with the older Cosmology
    objects).

  - Added parameters for relativistic species (photons, neutrinos) to the
    astropy.cosmology classes. The current treatment assumes that neutrinos are
    massless. [#365]

- ``astropy.table`` I/O infrastructure for custom readers/writers
  implemented. [#305]

- New ``astropy.time`` sub-package. [#332]

- New ``astropy.units`` sub-package


Other Changes and Additions
^^^^^^^^^^^^^^^^^^^^^^^^^^^

- Astropy doc themes moved into ``astropy.sphinx`` to allow affilated packages
  to access them.

- Added expanded documentation for the ``astropy.cosmology`` sub-package.
  [#272]

- Added option to disable building of "legacy" packages (pyfits, vo, etc.).

- The value of the astronomical unit (au) has been updated to that adopted by
  IAU 2012 Resolution B2, and the values of the pc and kpc constants have been
  updated to reflect this. [#368]

- Added links to the documentation pages to directly edit the documentation on
  GitHub. [#347]

- Several updates merged from ``pywcs`` into ``astropy.wcs`` [#384]:

  - Improved the reading of distortion images.

  - Added a new option to choose whether or not to write SIP coefficients.


Bug Fixes
^^^^^^^^^

- ``astropy.io.fits``

  - Fixed a bug that could cause a deadlock in the filesystem on OSX when
    reading the data from certain types of FITS files. This only occurred
    when used in conjunction with Numpy 1.7. [#369]

  - Fixed an issue where opening a FITS file containing a random group HDU in
    update mode could result in an unnecessary rewriting of the file even if
    no changes were made. This corresponds to PyFITS ticket 179.

  - Fixed a bug where opening a file containing compressed image HDUs in
    'update' mode and then immediately closing it without making any changes
    caused the file to be rewritten unncessarily.

  - Fixed two memory leaks that could occur when writing compressed image data,
    or in some cases when opening files containing compressed image HDUs in
    'update' mode.

  - Fixed a bug where ``ImageHDU.scale(option='old')`` wasn't working at
    all--it was not restoring the image to its original BSCALE and BZERO
    values.

  - Fixed a bug when writing out files containing zero-width table columns,
    where the TFIELDS keyword would be updated incorrectly, leaving the table
    largely unreadable.

  - Fixed a minor string formatting issue.

- ``astropy.io.vo``

  - Changed the ``pedantic`` configuration option to be ``False`` by default
    due to the vast proliferation of non-compliant VO Tables. [#296]

- ``astropy.table``

  - Added a workaround for an upstream bug in Numpy 1.6.2 that could cause
    a maxiumum recursion depth RuntimeError when printing table rows. [#341]

- ``astropy.wcs``

  - Updated to wcslib 4.14 [#327]

  - Fixed a problem with handling FITS headers on locales that do not use
    dot as a decimal separator. This required an upstream fix to wcslib which
    is included in wcslib 4.14. [#313]

- Fixed some tests that could fail due to missing/incorrect logging
  configuration--ensures that tests don't have any impact on the default log
  location or contents. [#291]

- Various minor documentation fixes [#293] 



0.1 (2012-06-19)
----------------

- Inital release.<|MERGE_RESOLUTION|>--- conflicted
+++ resolved
@@ -1,16 +1,8 @@
 0.2 (unreleased)
 ----------------
 
-<<<<<<< HEAD
 New Features
 ^^^^^^^^^^^^
-=======
-- New `astropy.units` sub-package.  This has the following effects on
-  other subpackages:
-
-  - In `astropy.wcs`, the `wcs.cunit` list now takes and returns
-    `astropy.units.Unit` objects.
->>>>>>> 88b1299b
 
 This is a brief overview of the new features included in Astropy 0.2--please
 see the "What's New" section of the documentation for more details.
@@ -30,7 +22,12 @@
 
 - New ``astropy.time`` sub-package. [#332]
 
-- New ``astropy.units`` sub-package
+- New ``astropy.units`` sub-package.  This has the following effects on
+  other subpackages:
+
+  - In ``astropy.wcs``, the ``wcs.cunit`` list now takes and returns
+    ``astropy.units.Unit`` objects.
+
 
 
 Other Changes and Additions
