# Licensed under a 3-clause BSD style license


def get_package_data():
    # Installs the testing data files.  Unable to get package_data
    # to deal with a directory hierarchy of files, so just explicitly list.
    return {
        'astropy.io.ascii.tests': ['t/vizier/ReadMe',
                                   't/vizier/table1.dat',
                                   't/vizier/table5.dat',
                                   't/apostrophe.rdb',
                                   't/apostrophe.tab',
                                   't/bad.txt',
                                   't/bars_at_ends.txt',
                                   't/cds.dat',
                                   't/cds_malformed.dat',
                                   't/cds/glob/ReadMe',
                                   't/cds/glob/lmxbrefs.dat',
                                   't/cds/multi/ReadMe',
                                   't/cds/multi/lhs2065.dat',
                                   't/cds/multi/lp944-20.dat',
                                   't/cds2.dat',
                                   't/commented_header.dat',
                                   't/commented_header2.dat',
                                   't/continuation.dat',
                                   't/daophot.dat',
                                   't/daophot2.dat',
                                   't/sextractor.dat',
                                   't/sextractor2.dat',
                                   't/daophot.dat.gz',
                                   't/fill_values.txt',
                                   't/html.html',
                                   't/html2.html',
                                   't/ipac.dat',
                                   't/ipac.dat.bz2',
                                   't/latex1.tex',
                                   't/latex1.tex.gz',
                                   't/latex2.tex',
                                   't/nls1_stackinfo.dbout',
                                   't/no_data_cds.dat',
                                   't/no_data_daophot.dat',
                                   't/no_data_sextractor.dat',
                                   't/no_data_ipac.dat',
                                   't/no_data_with_header.dat',
                                   't/no_data_without_header.dat',
                                   't/short.rdb',
                                   't/short.rdb.bz2',
                                   't/short.rdb.gz',
                                   't/short.tab',
                                   't/simple.txt',
                                   't/simple2.txt',
                                   't/simple3.txt',
                                   't/simple4.txt',
                                   't/simple5.txt',
                                   't/space_delim_blank_lines.txt',
                                   't/space_delim_no_header.dat',
                                   't/space_delim_no_names.dat',
                                   't/test4.dat',
                                   't/test5.dat',
                                   't/vots_spec.dat',
                                   't/whitespace.dat',
                                   't/simple_csv.csv',
<<<<<<< HEAD
                                   't/badcsv_1.csv',
                                   't/badcsv_2.csv',
                                   't/badcsv_3.csv',
=======
                                   't/simple_csv_missing.csv',
>>>>>>> 70c69691
                                   ]
    }


def requires_2to3():
    return False<|MERGE_RESOLUTION|>--- conflicted
+++ resolved
@@ -60,13 +60,7 @@
                                    't/vots_spec.dat',
                                    't/whitespace.dat',
                                    't/simple_csv.csv',
-<<<<<<< HEAD
-                                   't/badcsv_1.csv',
-                                   't/badcsv_2.csv',
-                                   't/badcsv_3.csv',
-=======
                                    't/simple_csv_missing.csv',
->>>>>>> 70c69691
                                    ]
     }
 
