--- conflicted
+++ resolved
@@ -203,10 +203,6 @@
         self.data.splitter.delimiter = ','
         self.header.splitter.delimiter = ','
         self.header.start_line = 0
-<<<<<<< HEAD
-        self.data.start_line = 1 
-        return core.BaseReader.write(self, table=table)
-=======
         self.data.start_line = 1
         self.data.fill_values = [(core.masked, '')]
 
@@ -227,7 +223,6 @@
 
         return str_vals
 
->>>>>>> 70c69691
 
 class Rdb(Tab):
     """Read a tab-separated file with an extra line after the column definition
