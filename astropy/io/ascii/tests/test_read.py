# Licensed under a 3-clause BSD style license - see LICENSE.rst
import re

import numpy as np

from ....utils import OrderedDict
from ....tests.helper import pytest
from ... import ascii as asciitable  # TODO: delete this line, use ascii.*
from ... import ascii
from ....table import Table

from .common import (raises, assert_equal, assert_almost_equal,
                     assert_true, setup_function, teardown_function)
from ....tests.helper import pytest

def test_guess_with_names_arg():
    """
    Make sure reading a table with guess=True gives the expected result when
    the names arg is specified.
    """
    # This is a NoHeader format table and so `names` should replace
    # the default col0, col1 names.  It fails as a Basic format
    # table when guessing because the column names would be '1', '2'.
    dat = ascii.read(['1,2', '3,4'], names=('a', 'b'))
    assert len(dat) == 2
    assert dat.colnames == ['a', 'b']

    # This is a Basic format table and the first row
    # gives the column names 'c', 'd', which get replaced by 'a', 'b'
    dat = ascii.read(['c,d', '3,4'], names=('a', 'b'))
    assert len(dat) == 1
    assert dat.colnames == ['a', 'b']

    # This is also a Basic format table and the first row
    # gives the column names 'c', 'd', which get replaced by 'a', 'b'
    dat = ascii.read(['c d', 'e f'], names=('a', 'b'))
    assert len(dat) == 1
    assert dat.colnames == ['a', 'b']


def test_guess_with_format_arg():
    """
    When the format or Reader is explicitly given then disable the
    strict column name checking in guessing.
    """
    dat = ascii.read(['1,2', '3,4'], format='basic')
    assert len(dat) == 1
    assert dat.colnames == ['1', '2']

    dat = ascii.read(['1,2', '3,4'], names=('a', 'b'), format='basic')
    assert len(dat) == 1
    assert dat.colnames == ['a', 'b']

    dat = ascii.read(['1,2', '3,4'], Reader=ascii.Basic)
    assert len(dat) == 1
    assert dat.colnames == ['1', '2']

    dat = ascii.read(['1,2', '3,4'], names=('a', 'b'), Reader=ascii.Basic)
    assert len(dat) == 1
    assert dat.colnames == ['a', 'b']

    # For good measure check the same in the unified I/O interface
    dat = Table.read(['1,2', '3,4'], format='ascii.basic')
    assert len(dat) == 1
    assert dat.colnames == ['1', '2']

    dat = Table.read(['1,2', '3,4'], format='ascii.basic', names=('a', 'b'))
    assert len(dat) == 1
    assert dat.colnames == ['a', 'b']


@raises(ValueError)
def test_read_with_names_arg():
    """
    Test that a bad value of `names` raises an exception.
    """
    dat = ascii.read(['c d', 'e f'], names=('a', ), guess=False)


def test_read_all_files():
    for testfile in get_testfiles():
        if testfile.get('skip'):
            print('\n\n******** SKIPPING %s' % testfile['name'])
            continue
        print('\n\n******** READING %s' % testfile['name'])
        for guess in (True, False):
            test_opts = testfile['opts'].copy()
            if 'guess' not in test_opts:
                test_opts['guess'] = guess
            table = asciitable.read(testfile['name'], **test_opts)
            assert_equal(table.dtype.names, testfile['cols'])
            for colname in table.dtype.names:
                assert_equal(len(table[colname]), testfile['nrows'])


def test_read_all_files_via_table():
    for testfile in get_testfiles():
        if testfile.get('skip'):
            print('\n\n******** SKIPPING %s' % testfile['name'])
            continue
        print('\n\n******** READING %s' % testfile['name'])
        for guess in (True, False):
            test_opts = testfile['opts'].copy()
            if 'guess' not in test_opts:
                test_opts['guess'] = guess
            if 'Reader' in test_opts:
                format = 'ascii.{0}'.format(test_opts['Reader']._format_name)
                del test_opts['Reader']
            else:
                format = 'ascii'
            table = Table.read(testfile['name'], format=format, **test_opts)
            assert_equal(table.dtype.names, testfile['cols'])
            for colname in table.dtype.names:
                assert_equal(len(table[colname]), testfile['nrows'])


def test_guess_all_files():
    for testfile in get_testfiles():
        if testfile.get('skip'):
            print('\n\n******** SKIPPING %s' % testfile['name'])
            continue
        if not testfile['opts'].get('guess', True):
            continue
        print('\n\n******** READING %s' % testfile['name'])
        for filter_read_opts in (['Reader', 'delimiter', 'quotechar'], []):
            # Copy read options except for those in filter_read_opts
            guess_opts = dict((k, v) for k, v in testfile['opts'].items()
                              if k not in filter_read_opts)
            table = asciitable.read(testfile['name'], guess=True, **guess_opts)
            assert_equal(table.dtype.names, testfile['cols'])
            for colname in table.dtype.names:
                assert_equal(len(table[colname]), testfile['nrows'])


def test_daophot_indef():
    """Test that INDEF is correctly interpreted as a missing value"""
    table = asciitable.read('t/daophot2.dat', Reader=asciitable.Daophot)
    for colname in table.colnames:
        # Three columns have all INDEF values and are masked
        mask_value = colname in ('OTIME', 'MAG', 'MERR', 'XAIRMASS')
        assert np.all(table[colname].mask == mask_value)


def test_daophot_types():
    """
    Test specific data types which are different from what would be
    inferred automatically based only data values.  DAOphot reader uses
    the header information to assign types.
    """
    table = asciitable.read('t/daophot2.dat', Reader=asciitable.Daophot)
    assert table['LID'].dtype.char in 'fd'  # float or double
    assert table['MAG'].dtype.char in 'fd'  # even without any data values
    assert table['PIER'].dtype.char in 'US'  # string (data values are consistent with int)
    assert table['ID'].dtype.char in 'il'  # int or long


def test_daophot_header_keywords():
    table = asciitable.read('t/daophot.dat', Reader=asciitable.Daophot)
    expected_keywords = (('NSTARFILE', 'test.nst.1', 'filename', '%-23s'),
                         ('REJFILE', '"hello world"', 'filename', '%-23s'),
                         ('SCALE', '1.',  'units/pix', '%-23.7g'),)

    keywords = table.meta['keywords']  # Ordered dict of keyword structures
    for name, value, units, format_ in expected_keywords:
        keyword = keywords[name]
        assert_equal(keyword['value'], value)
        assert_equal(keyword['units'], units)
        assert_equal(keyword['format'], format_)


@raises(asciitable.InconsistentTableError)
def test_empty_table_no_header():
    table = asciitable.read('t/no_data_without_header.dat', Reader=asciitable.NoHeader,
                            guess=False)


@raises(asciitable.InconsistentTableError)
def test_wrong_quote():
    table = asciitable.read('t/simple.txt', guess=False)


@raises(asciitable.InconsistentTableError)
def test_extra_data_col():
    table = asciitable.read('t/bad.txt')


@raises(asciitable.InconsistentTableError)
def test_extra_data_col2():
    table = asciitable.read('t/simple5.txt', delimiter='|')


@raises(IOError)
def test_missing_file():
    table = asciitable.read('does_not_exist')


def test_set_names():
    names = ('c1', 'c2', 'c3', 'c4', 'c5', 'c6')
    data = asciitable.read('t/simple3.txt', names=names, delimiter='|')
    assert_equal(data.dtype.names, names)


def test_set_include_names():
    names = ('c1', 'c2', 'c3', 'c4', 'c5', 'c6')
    include_names = ('c1', 'c3')
    data = asciitable.read('t/simple3.txt', names=names, include_names=include_names,
                           delimiter='|')
    assert_equal(data.dtype.names, include_names)


def test_set_exclude_names():
    exclude_names = ('Y', 'object')
    data = asciitable.read('t/simple3.txt', exclude_names=exclude_names, delimiter='|')
    assert_equal(data.dtype.names, ('obsid', 'redshift', 'X', 'rad'))


def test_include_names_daophot():
    include_names = ('ID', 'MAG', 'PIER')
    data = asciitable.read('t/daophot.dat', include_names=include_names)
    assert_equal(data.dtype.names, include_names)


def test_exclude_names_daophot():
    exclude_names = ('ID', 'YCENTER', 'MERR', 'NITER', 'CHI', 'PERROR')
    data = asciitable.read('t/daophot.dat', exclude_names=exclude_names)
    assert_equal(data.dtype.names, ('XCENTER', 'MAG', 'MSKY', 'SHARPNESS', 'PIER'))


def test_custom_process_lines():
    def process_lines(lines):
        bars_at_ends = re.compile(r'^\| | \|$', re.VERBOSE)
        striplines = (x.strip() for x in lines)
        return [bars_at_ends.sub('', x) for x in striplines if len(x) > 0]
    reader = asciitable.get_reader(delimiter='|')
    reader.inputter.process_lines = process_lines
    data = reader.read('t/bars_at_ends.txt')
    assert_equal(data.dtype.names, ('obsid', 'redshift', 'X', 'Y', 'object', 'rad'))
    assert_equal(len(data), 3)


def test_custom_process_line():
    def process_line(line):
        line_out = re.sub(r'^\|\s*', '', line.strip())
        return line_out
    reader = asciitable.get_reader(data_start=2, delimiter='|')
    reader.header.splitter.process_line = process_line
    reader.data.splitter.process_line = process_line
    data = reader.read('t/nls1_stackinfo.dbout')
    cols = get_testfiles('t/nls1_stackinfo.dbout')['cols']
    assert_equal(data.dtype.names, cols[1:])


def test_custom_splitters():
    reader = asciitable.get_reader()
    reader.header.splitter = asciitable.BaseSplitter()
    reader.data.splitter = asciitable.BaseSplitter()
    f = 't/test4.dat'
    data = reader.read(f)
    testfile = get_testfiles(f)
    assert_equal(data.dtype.names, testfile['cols'])
    assert_equal(len(data), testfile['nrows'])
    assert_almost_equal(data.field('zabs1.nh')[2], 0.0839710433091)
    assert_almost_equal(data.field('p1.gamma')[2], 1.25997502704)
    assert_almost_equal(data.field('p1.ampl')[2], 0.000696444029148)
    assert_equal(data.field('statname')[2], 'chi2modvar')
    assert_almost_equal(data.field('statval')[2], 497.56468441)


def test_start_end():
    data = asciitable.read('t/test5.dat', header_start=1, data_start=3, data_end=-5)
    assert_equal(len(data), 13)
    assert_equal(data.field('statname')[0], 'chi2xspecvar')
    assert_equal(data.field('statname')[-1], 'chi2gehrels')


def test_set_converters():
    converters = {'zabs1.nh': [asciitable.convert_numpy('int32'),
                               asciitable.convert_numpy('float32')],
                  'p1.gamma': [asciitable.convert_numpy('str')]
                  }
    data = asciitable.read('t/test4.dat', converters=converters)
    assert_equal(str(data['zabs1.nh'].dtype), 'float32')
    assert_equal(data['p1.gamma'][0], '1.26764544642')


def test_from_string():
    f = 't/simple.txt'
    with open(f) as fd:
        table = fd.read()
    testfile = get_testfiles(f)
    data = asciitable.read(table, **testfile['opts'])
    assert_equal(data.dtype.names, testfile['cols'])
    assert_equal(len(data), testfile['nrows'])


def test_from_filelike():
    f = 't/simple.txt'
    testfile = get_testfiles(f)
    with open(f, 'rb') as fd:
        data = asciitable.read(fd, **testfile['opts'])
    assert_equal(data.dtype.names, testfile['cols'])
    assert_equal(len(data), testfile['nrows'])


def test_from_lines():
    f = 't/simple.txt'
    with open(f) as fd:
        table = fd.readlines()
    testfile = get_testfiles(f)
    data = asciitable.read(table, **testfile['opts'])
    assert_equal(data.dtype.names, testfile['cols'])
    assert_equal(len(data), testfile['nrows'])


def test_comment_lines():
    table = asciitable.get_reader(Reader=asciitable.Rdb)
    data = table.read('t/apostrophe.rdb')
    assert_equal(table.comment_lines, ['# first comment', '  # second comment'])


def test_fill_values():
    f = 't/fill_values.txt'
    testfile = get_testfiles(f)
    data = asciitable.read(f, fill_values=('a', '1'), **testfile['opts'])
    assert_true((data['a'].mask == [False, True]).all())
    assert_true((data['a'] == [1, 1]).all())
    assert_true((data['b'].mask == [False, True]).all())
    assert_true((data['b'] == [2, 1]).all())


def test_fill_values_col():
    f = 't/fill_values.txt'
    testfile = get_testfiles(f)
    data = asciitable.read(f, fill_values=('a', '1', 'b'), **testfile['opts'])
    check_fill_values(data)


def test_fill_values_include_names():
    f = 't/fill_values.txt'
    testfile = get_testfiles(f)
    data = asciitable.read(f, fill_values=('a', '1'),
                           fill_include_names = ['b'], **testfile['opts'])
    check_fill_values(data)


def test_fill_values_exclude_names():
    f = 't/fill_values.txt'
    testfile = get_testfiles(f)
    data = asciitable.read(f, fill_values=('a', '1'),
                           fill_exclude_names = ['a'], **testfile['opts'])
    check_fill_values(data)


def check_fill_values(data):
    """compare array column by column with expectation """
    assert_true((data['a'].mask == [False, False]).all())
    assert_true((data['a'] == ['1', 'a']).all())
    assert_true((data['b'].mask == [False, True]).all())
    # Check that masked value is "do not care" in comparison
    assert_true((data['b'] == [2, -999]).all())
    data['b'].mask = False  # explicitly unmask for comparison
    assert_true((data['b'] == [2, 1]).all())


def test_fill_values_list():
    f = 't/fill_values.txt'
    testfile = get_testfiles(f)
    data = asciitable.read(f, fill_values=[('a', '42'), ('1', '42', 'a')],
                           **testfile['opts'])
    data['a'].mask = False  # explicitly unmask for comparison
    assert_true((data['a'] == [42, 42]).all())


def test_masking_Cds():
    f = 't/cds.dat'
    testfile = get_testfiles(f)
    data = asciitable.read(f,
                           **testfile['opts'])
    assert_true(data['AK'].mask[0])
    assert_true(not data['Fit'].mask[0])


def test_null_Ipac():
    f = 't/ipac.dat'
    testfile = get_testfiles(f)
    data = asciitable.read(f, **testfile['opts'])
    mask = np.array([(True, False, True, False, True),
                     (False, False, False, False, False)],
                    dtype=[('ra', '|b1'), ('dec', '|b1'), ('sai', '|b1'),
                           ('v2', '|b1'), ('sptype', '|b1')])
    assert np.all(data.mask == mask)


def test_Ipac_meta():
    keywords = OrderedDict((('intval', 1),
                            ('floatval', 2.3e3),
                            ('date', "Wed Sp 20 09:48:36 1995"),
                            ('key_continue', 'IPAC keywords can continue across lines')))
    comments = ['This is an example of a valid comment']
    f = 't/ipac.dat'
    testfile = get_testfiles(f)
    data = asciitable.read(f, **testfile['opts'])
    assert data.meta['keywords'].keys() == keywords.keys()
    for data_kv, kv in zip(data.meta['keywords'].values(), keywords.values()):
        assert data_kv['value'] == kv
    assert data.meta['comments'] == comments


def test_set_guess_kwarg():
    """Read a file using guess with one of the typical guess_kwargs explicitly set."""
    data = asciitable.read('t/space_delim_no_header.dat',
                           delimiter=',', guess=True)
    assert(data.dtype.names == ('1 3.4 hello',))
    assert(len(data) == 1)


@raises(asciitable.InconsistentTableError)
def test_read_rdb_wrong_type():
    """Read RDB data with inconstent data type (except failure)"""
    table = """col1\tcol2
N\tN
1\tHello"""
    asciitable.read(table, Reader=asciitable.Rdb)


def test_default_missing():
    """Read a table with empty values and ensure that corresponding entries are masked"""
    table = '\n'.join(['a,b,c,d',
                       '1,3,,',
                       '2, , 4.0 , ss '])
    dat = asciitable.read(table)
    assert dat.masked is True
    assert dat.pformat() == [' a   b   c   d ',
                             '--- --- --- ---',
                             '  1   3  --  --',
                             '  2  -- 4.0  ss']

    # Single row table with a single missing element
    table = """ a \n "" """
    dat = asciitable.read(table)
    assert dat.pformat() == [' a ',
                             '---',
                             ' --']
    assert dat['a'].dtype.kind == 'i'

    # Same test with a fixed width reader
    table = '\n'.join([' a   b   c   d ',
                       '--- --- --- ---',
                       '  1   3        ',
                       '  2     4.0  ss'])
    dat = asciitable.read(table, Reader=asciitable.FixedWidthTwoLine)
    assert dat.masked is True
    assert dat.pformat() == [' a   b   c   d ',
                             '--- --- --- ---',
                             '  1   3  --  --',
                             '  2  -- 4.0  ss']

    dat = asciitable.read(table, Reader=asciitable.FixedWidthTwoLine, fill_values=None)
    assert dat.masked is False
    assert dat.pformat() == [' a   b   c   d ',
                             '--- --- --- ---',
                             '  1   3        ',
                             '  2     4.0  ss']


def get_testfiles(name=None):
    """Set up information about the columns, number of rows, and reader params to
    read a bunch of test files and verify columns and number of rows."""

    testfiles = [
        {'cols': ('agasc_id', 'n_noids', 'n_obs'),
         'name': 't/apostrophe.rdb',
         'nrows': 2,
         'opts': {'Reader': asciitable.Rdb}},
        {'cols': ('agasc_id', 'n_noids', 'n_obs'),
         'name': 't/apostrophe.tab',
         'nrows': 2,
         'opts': {'Reader': asciitable.Tab}},
        {'cols': ('Index',
                  'RAh',
                  'RAm',
                  'RAs',
                  'DE-',
                  'DEd',
                  'DEm',
                  'DEs',
                  'Match',
                  'Class',
                  'AK',
                  'Fit'),
         'name': 't/cds.dat',
         'nrows': 1,
         'opts': {'Reader': asciitable.Cds}},
        {'cols': ('a', 'b', 'c'),
         'name': 't/commented_header.dat',
         'nrows': 2,
         'opts': {'Reader': asciitable.CommentedHeader}},
        {'cols': ('a', 'b', 'c'),
         'name': 't/commented_header2.dat',
         'nrows': 2,
         'opts': {'Reader': asciitable.CommentedHeader, 'header_start': -1, 'data_start': 0}},
        {'cols': ('col1', 'col2', 'col3', 'col4', 'col5'),
         'name': 't/continuation.dat',
         'nrows': 2,
         'opts': {'Inputter': asciitable.ContinuationLinesInputter,
                  'Reader': asciitable.NoHeader}},
        {'cols': ('ID',
                  'XCENTER',
                  'YCENTER',
                  'MAG',
                  'MERR',
                  'MSKY',
                  'NITER',
                  'SHARPNESS',
                  'CHI',
                  'PIER',
                  'PERROR'),
         'name': 't/daophot.dat',
         'nrows': 2,
         'requires_numpy': True,
         'opts': {'Reader': asciitable.Daophot}},
        {'cols': ('NUMBER',
                  'FLUX_ISO',
                  'FLUXERR_ISO',
                  'VALUES',
                  'VALUES_1',
                  'FLAG'),
         'name': 't/sextractor.dat',
         'nrows': 3,
         'requires_numpy': True,
         'opts': {'Reader': asciitable.SExtractor}},
        {'cols': ('ra', 'dec', 'sai', 'v2', 'sptype'),
         'name': 't/ipac.dat',
         'nrows': 2,
         'opts': {'Reader': asciitable.Ipac}},
        {'cols': ('col0',
                  'objID',
                  'osrcid',
                  'xsrcid',
                  'SpecObjID',
                  'ra',
                  'dec',
                  'obsid',
                  'ccdid',
                  'z',
                  'modelMag_i',
                  'modelMagErr_i',
                  'modelMag_r',
                  'modelMagErr_r',
                  'expo',
                  'theta',
                  'rad_ecf_39',
                  'detlim90',
                  'fBlim90'),
         'name': 't/nls1_stackinfo.dbout',
         'nrows': 58,
         'opts': {'data_start': 2, 'delimiter': '|', 'guess': False}},
        {'cols': ('Index',
                  'RAh',
                  'RAm',
                  'RAs',
                  'DE-',
                  'DEd',
                  'DEm',
                  'DEs',
                  'Match',
                  'Class',
                  'AK',
                  'Fit'),
         'name': 't/no_data_cds.dat',
         'nrows': 0,
         'opts': {'Reader': asciitable.Cds}},
        {'cols': ('ID',
                  'XCENTER',
                  'YCENTER',
                  'MAG',
                  'MERR',
                  'MSKY',
                  'NITER',
                  'SHARPNESS',
                  'CHI',
                  'PIER',
                  'PERROR'),
         'name': 't/no_data_daophot.dat',
         'nrows': 0,
         'requires_numpy': True,
         'opts': {'Reader': asciitable.Daophot}},
        {'cols': ('NUMBER',
                  'FLUX_ISO',
                  'FLUXERR_ISO',
                  'VALUES',
                  'VALUES_1',
                  'FLAG'),
         'name': 't/no_data_sextractor.dat',
         'nrows': 0,
         'requires_numpy': True,
         'opts': {'Reader': asciitable.SExtractor}},
        {'cols': ('ra', 'dec', 'sai', 'v2', 'sptype'),
         'name': 't/no_data_ipac.dat',
         'nrows': 0,
         'opts': {'Reader': asciitable.Ipac}},
        {'cols': ('ra', 'v2'),
         'name': 't/ipac.dat',
         'nrows': 2,
         'opts': {'Reader': asciitable.Ipac, 'include_names': ['ra', 'v2']}},
        {'cols': ('a', 'b', 'c'),
         'name': 't/no_data_with_header.dat',
         'nrows': 0,
         'opts': {}},
        {'cols': ('agasc_id', 'n_noids', 'n_obs'),
         'name': 't/short.rdb',
         'nrows': 7,
         'opts': {'Reader': asciitable.Rdb}},
        {'cols': ('agasc_id', 'n_noids', 'n_obs'),
         'name': 't/short.tab',
         'nrows': 7,
         'opts': {'Reader': asciitable.Tab}},
        {'cols': ('test 1a', 'test2', 'test3', 'test4'),
         'name': 't/simple.txt',
         'nrows': 2,
         'opts': {'quotechar': "'"}},
        {'cols': ('top1', 'top2', 'top3', 'top4'),
         'name': 't/simple.txt',
         'nrows': 1,
         'opts': {'quotechar': "'", 'header_start': 1, 'data_start': 2}},
        {'cols': ('top1', 'top2', 'top3', 'top4'),
         'name': 't/simple.txt',
         'nrows': 1,
         'opts': {'quotechar': "'", 'header_start': 1}},
        {'cols': ('top1', 'top2', 'top3', 'top4'),
         'name': 't/simple.txt',
         'nrows': 2,
         'opts': {'quotechar': "'", 'header_start': 1, 'data_start': 1}},
        {'cols': ('obsid', 'redshift', 'X', 'Y', 'object', 'rad'),
         'name': 't/simple2.txt',
         'nrows': 3,
         'opts': {'delimiter': '|'}},
        {'cols': ('obsid', 'redshift', 'X', 'Y', 'object', 'rad'),
         'name': 't/simple3.txt',
         'nrows': 2,
         'opts': {'delimiter': '|'}},
        {'cols': ('col1', 'col2', 'col3', 'col4', 'col5', 'col6'),
         'name': 't/simple4.txt',
         'nrows': 3,
         'opts': {'Reader': asciitable.NoHeader, 'delimiter': '|'}},
        {'cols': ('col1', 'col2', 'col3'),
         'name': 't/space_delim_no_header.dat',
         'nrows': 2,
         'opts': {'Reader': asciitable.NoHeader}},
        {'cols': ('col1', 'col2', 'col3'),
         'name': 't/space_delim_no_header.dat',
         'nrows': 2,
         'opts': {'Reader': asciitable.NoHeader, 'header_start': None}},
        {'cols': ('obsid', 'offset', 'x', 'y', 'name', 'oaa'),
         'name': 't/space_delim_blank_lines.txt',
         'nrows': 3,
         'opts': {}},
        {'cols': ('zabs1.nh', 'p1.gamma', 'p1.ampl', 'statname', 'statval'),
         'name': 't/test4.dat',
         'nrows': 9,
         'opts': {}},
        {'cols': ('a', 'b', 'c'),
         'name': 't/fill_values.txt',
         'nrows': 2,
         'opts': {'delimiter': ','}},
        {'name': 't/whitespace.dat',
         'cols': ('quoted colname with tab\tinside', 'col2', 'col3'),
         'nrows': 2,
         'opts': {'delimiter': '\s'}},
        {'name': 't/simple_csv.csv',
         'cols': ('a','b','c'),
         'nrows': 2,
         'opts': {'Reader': asciitable.Csv}},
        {'cols': ('cola', 'colb', 'colc'),
         'name': 't/latex1.tex',
         'nrows': 2,
         'opts': {'Reader': asciitable.Latex}},
        {'cols': ('Facility', 'Id', 'exposure', 'date'),
         'name': 't/latex2.tex',
         'nrows': 3,
         'opts': {'Reader': asciitable.AASTex}},
    ]

    if name is not None:
        return [x for x in testfiles if x['name'] == name][0]
    else:
        return testfiles

def test_header_start_exception():
    '''Check certain Readers throw an exception if ``header_start`` is set
    
    For certain Readers it does not make sense to set the ``header_start``, they
    throw an exception if you try.
    This was implemented in response to issue #885.
    '''
    for readerclass in [ascii.NoHeader, ascii.SExtractor, ascii.Ipac,
                   ascii.BaseReader, ascii.FixedWidthNoHeader, ascii.Cds, ascii.Daophot]:
        with pytest.raises(ValueError):
            reader = ascii.core._get_reader(readerclass, header_start=5)

<<<<<<< HEAD

def test_csv_table_read():
    """
    Check for a regression introduced by #1935.  Pseudo-CSV file with
    commented header line.
    """
    lines = ['# a, b',
             '1, 2',
             '3, 4']
    t = ascii.read(lines)
    assert t.colnames == ['a', 'b']
=======
def test_bad_csv_case1():
    """
    Test that adding the CSV reader does not break io.ascii

    We want to retain the ability to read .csv files that
    are not actually separated by commas. In this example
    the separation character is ';'
    """
    data = ascii.read('t/badcsv_1.csv')
    assert data.pformat() == [' a   b   c ',
                             '--- --- ---',
                             '  1   2   3',
                             '  4   5   6']

    data = Table.read('t/badcsv_1.csv',format='ascii')
    assert data.pformat() == [' a   b   c ',
                             '--- --- ---',
                             '  1   2   3',
                             '  4   5   6']



def test_bad_csv_case2():
    """
    Test the ability of the CSV reader to handle fake .csv files

    """
    data = ascii.read('t/badcsv_2.csv')
    assert data.pformat() == ['col1 col2 col3',
                              '---- ---- ----',
                              '   1    2    3',
                              '   4    5    6']
    data = Table.read('t/badcsv_2.csv',format='ascii.csv')
    assert data.pformat() == ['col1 col2 col3',
                              '---- ---- ----',
                              '   1    2    3',
                              '   4    5    6']


def test_bad_csv_case3():
    data = ascii.read('t/badcsv_3.csv',format='ascii.csv')
    print(data)
    assert data.pformat() == [' a   b   c ',
                             '--- --- ---',
                             '  1   2   3',
                             '  4   5   6']
    data = Table.read('t/badcsv_3.csv',format='ascii.csv')
    assert data.pformat() == [' a   b   c ',
                             '--- --- ---',
                             '  1   2   3',
                             '  4   5   6']
>>>>>>> 38939998
<|MERGE_RESOLUTION|>--- conflicted
+++ resolved
@@ -698,8 +698,6 @@
         with pytest.raises(ValueError):
             reader = ascii.core._get_reader(readerclass, header_start=5)
 
-<<<<<<< HEAD
-
 def test_csv_table_read():
     """
     Check for a regression introduced by #1935.  Pseudo-CSV file with
@@ -710,7 +708,7 @@
              '3, 4']
     t = ascii.read(lines)
     assert t.colnames == ['a', 'b']
-=======
+
 def test_bad_csv_case1():
     """
     Test that adding the CSV reader does not break io.ascii
@@ -730,8 +728,6 @@
                              '--- --- ---',
                              '  1   2   3',
                              '  4   5   6']
-
-
 
 def test_bad_csv_case2():
     """
@@ -748,7 +744,6 @@
                               '---- ---- ----',
                               '   1    2    3',
                               '   4    5    6']
-
 
 def test_bad_csv_case3():
     data = ascii.read('t/badcsv_3.csv',format='ascii.csv')
@@ -761,5 +756,4 @@
     assert data.pformat() == [' a   b   c ',
                              '--- --- ---',
                              '  1   2   3',
-                             '  4   5   6']
->>>>>>> 38939998
+                             '  4   5   6']