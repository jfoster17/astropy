--- conflicted
+++ resolved
@@ -765,92 +765,6 @@
     t = ascii.read(lines)
     assert t.colnames == ['a', 'b']
 
-<<<<<<< HEAD
-def test_bad_csv_case1():
-    """
-    Test that adding the CSV reader does not break io.ascii
-
-    We want to retain the ability to read .csv files that
-    are not actually separated by commas. In this example
-    the separation character is '|'
-
-    a|b|c
-    1|2|3
-    4|5|6
-    """
-    data = ascii.read('t/badcsv_1.csv')
-    assert data.pformat() == [' a   b   c ',
-                             '--- --- ---',
-                             '  1   2   3',
-                             '  4   5   6']
-
-    data = Table.read('t/badcsv_1.csv',format='ascii')
-    assert data.pformat() == [' a   b   c ',
-                             '--- --- ---',
-                             '  1   2   3',
-                             '  4   5   6']
-
-def test_bad_csv_case2():
-    """
-    Test the ability of the CSV reader to handle fake .csv files
-
-    1,2,3
-    4,5,6
-    """
-    data = ascii.read('t/badcsv_2.csv')
-    assert data.pformat() == ['col1 col2 col3',
-                              '---- ---- ----',
-                              '   1    2    3',
-                              '   4    5    6']
-    data = Table.read('t/badcsv_2.csv',format='ascii.csv')
-    assert data.pformat() == ['col1 col2 col3',
-                              '---- ---- ----',
-                              '   1    2    3',
-                              '   4    5    6']
-
-def test_bad_csv_case3():
-    """
-    Test the ability of the CSV reader to handle fake .csv files
-
-    #a,b,c
-    1,2,3
-    4,5,6
-
-    """
-
-    data = ascii.read('t/badcsv_3.csv')
-    print(data)
-    assert data.pformat() == [' a   b   c ',
-                             '--- --- ---',
-                             '  1   2   3',
-                             '  4   5   6']
-    data = Table.read('t/badcsv_3.csv',format='ascii.csv')
-    assert data.pformat() == [' a   b   c ',
-                             '--- --- ---',
-                             '  1   2   3',
-                             '  4   5   6']
-
-def test_bad_csv_case4():
-    """
-    Test the ability of the CSV reader to handle quotes
-
-    "a,b",b,c
-    1,2,3
-    4,5,6
-    """
-
-    data = ascii.read('t/badcsv_4.csv')
-    print(data)
-    assert data.pformat() == ['a,b  b   c ',
-                              '--- --- ---',
-                              '  1   2   3',
-                              '  4   5   6']
-    data = Table.read('t/badcsv_4.csv',format='ascii.csv')
-    assert data.pformat() == ['a,b  b   c ',
-                              '--- --- ---',
-                              '  1   2   3',
-                              '  4   5   6']
-=======
 def test_overlapping_names():
     """
     Check that the names argument list can overlap with the existing column names.
@@ -878,5 +792,4 @@
                        'Peak surface brightness above background']
     for i, colname in enumerate(table.colnames):
         assert table[colname].unit == expected_units[i]
-        assert table[colname].description == expected_descrs[i]
->>>>>>> 70c69691
+        assert table[colname].description == expected_descrs[i]